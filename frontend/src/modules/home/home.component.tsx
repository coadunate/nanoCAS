--- conflicted
+++ resolved
@@ -19,24 +19,9 @@
         <div className="nano-home-container">
             <div className="nano-hero">
                 <div className="nano-hero-content">
-<<<<<<< HEAD
                     <h1 className="nano-hero-title">{micas_config.title}</h1>
                     <p className="nano-hero-tagline">{micas_config.tagline}</p>
-                    <p className="nano-hero-version">Version {micas_config.version}</p>
-                    
-=======
-                    <h1 className="nano-hero-title">{nanocas_config.title}</h1>
-                    <p className="nano-hero-tagline">{nanocas_config.tagline}</p>
-                    <p className="nano-hero-version">Version {nanocas_config.version}</p>
-                    <div className="nano-hero-buttons">
-                        <button onClick={() => gotoLoc('/setup')} className="btn btn-primary nano-btn">
-                            Start New Analysis
-                        </button>
-                        <button onClick={() => gotoLoc('/analysis')} className="btn btn-outline-primary nano-btn">
-                            View Analyses
-                        </button>
-                    </div>
->>>>>>> b8c0ce11
+                    <p className="nano-hero-version">Version {micas_config.version}</p>                    
                 </div>
             </div>
             
