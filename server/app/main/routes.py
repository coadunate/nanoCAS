--- conflicted
+++ resolved
@@ -234,13 +234,7 @@
 @main.route('/get_coverage', methods=['GET'])
 def get_coverage():
     project_id = request.args.get('projectId')
-<<<<<<< HEAD
     coverage_file = os.path.join(MICAS_DIR, project_id, 'coverage.csv')
-=======
-    if not project_id:
-        return jsonify({'error': 'Project ID is required'}), 400
-    coverage_file = os.path.join(nanocas_DIR, project_id, 'coverage.csv')
->>>>>>> b8c0ce11
     if not os.path.exists(coverage_file):
         return jsonify({'error': 'Coverage file not found'}), 404
 
